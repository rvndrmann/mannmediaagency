--- conflicted
+++ resolved
@@ -31,13 +31,8 @@
 import { useEffect, useState } from "react";
 import { supabase } from "@/integrations/supabase/client";
 import { Badge } from "@/components/ui/badge";
-<<<<<<< HEAD
-import { useProjectContext } from "@/hooks/multi-agent/project-context"; // Import project context hook - Note: We'll fetch latest project directly now
-import { useUser } from "@/hooks/use-user"; // Import useUser hook (Added during conflict resolution)
-=======
 import { useUser } from "@/hooks/use-user"; // Import useUser hook
 import { useProjectContext } from "@/hooks/multi-agent/project-context"; // Import project context hook
->>>>>>> 110e523e
 import { Notification } from "@/types/custom-order";
 import { 
   BaseNavigationItem, 
